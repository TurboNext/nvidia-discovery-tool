--- conflicted
+++ resolved
@@ -149,31 +149,13 @@
                 continue
                 
             parts = [part.strip() for part in line.split(',')]
-<<<<<<< HEAD
-            if len(parts) >= 13:  # We expect 13 fields
-=======
             if len(parts) >= 5:  # Minimum required fields
->>>>>>> 6b791851
                 try:
                     # Handle different numbers of fields gracefully
                     gpu = GPUInfo(
                         index=int(parts[0]) if parts[0].isdigit() else 0,
                         name=parts[1] if len(parts) > 1 else "Unknown",
                         driver_version=parts[2] if len(parts) > 2 else "Unknown",
-<<<<<<< HEAD
-                        cuda_version="Unknown",  # Not available in query
-                        memory_total=parts[3] if len(parts) > 3 else "Unknown",
-                        memory_used=parts[4] if len(parts) > 4 else "Unknown",
-                        memory_free=parts[5] if len(parts) > 5 else "Unknown",
-                        utilization_gpu=parts[6] if len(parts) > 6 else "Unknown",
-                        utilization_memory=parts[7] if len(parts) > 7 else "Unknown",
-                        temperature=parts[8] if len(parts) > 8 else "Unknown",
-                        power_draw=parts[9] if len(parts) > 9 else "Unknown",
-                        power_limit=parts[10] if len(parts) > 10 else "Unknown",
-                        uuid=parts[11] if len(parts) > 11 else "Unknown",
-                        pci_bus_id=parts[12] if len(parts) > 12 else "Unknown",
-                        compute_capability="Unknown"  # Not available in query
-=======
                         cuda_version=parts[3] if len(parts) > 3 else "Unknown",
                         memory_total=parts[4] if len(parts) > 4 else "Unknown",
                         memory_used=parts[5] if len(parts) > 5 else "Unknown",
@@ -186,7 +168,6 @@
                         uuid=parts[12] if len(parts) > 12 else "Unknown",
                         pci_bus_id=parts[13] if len(parts) > 13 else "Unknown",
                         compute_capability="Unknown"  # Will be filled later if available
->>>>>>> 6b791851
                     )
                     gpus.append(gpu)
                 except (ValueError, IndexError) as e:
@@ -204,9 +185,6 @@
             self.logger.error("nvidia-smi not found. Please ensure NVIDIA drivers are installed.")
             return []
         
-<<<<<<< HEAD
-        # Use the exact working query
-=======
         # Get comprehensive GPU information - try with basic fields first
         basic_query_fields = [
             'index', 'name', 'driver_version', 'cuda_version',
@@ -217,10 +195,9 @@
         
         # Try basic query first
         query_string = ','.join(basic_query_fields)
->>>>>>> 6b791851
         success, stdout, stderr = self._run_command([
             'nvidia-smi',
-            '--query-gpu=index,name,driver_version,memory.total,memory.used,memory.free,utilization.gpu,utilization.memory,temperature.gpu,power.draw,power.limit,uuid,pci.bus_id',
+            f'--query-gpu={query_string}',
             '--format=csv,noheader,nounits'
         ])
         
@@ -671,4 +648,4 @@
 
 
 if __name__ == '__main__':
-    main()+    main()
